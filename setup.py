
# This file is part of python-paillier.
#
# python-paillier is free software: you can redistribute it and/or modify
# it under the terms of the GNU General Public License as published by
# the Free Software Foundation, either version 3 of the License, or
# (at your option) any later version.
#
# python-paillier is distributed in the hope that it will be useful,
# but WITHOUT ANY WARRANTY; without even the implied warranty of
# MERCHANTABILITY or FITNESS FOR A PARTICULAR PURPOSE.  See the
# GNU General Public License for more details.
#
# You should have received a copy of the GNU General Public License
# along with python-paillier.  If not, see <http://www.gnu.org/licenses/>.

import os
from setuptools import setup, find_packages

here = os.path.abspath(os.path.dirname(__file__))


def find_version():
    # Note the version is also in the docs/conf.py file
    return "1.1.3"


setup(
    name="phe",
    version=find_version(),
    description="Partially Homomorphic Encryption library for Python",
    long_description=open(os.path.join(here, "README.rst")).read(),
    url="https://github.com/NICTA/python-paillier",
    download_url="https://pypi.python.org/pypi/phe/#downloads",
    author="Data61 | CSIRO",
    author_email="brian.thorne@nicta.com.au",
    license="GPLv3",
    classifiers=[
        'Development Status :: 4 - Beta',
        'License :: OSI Approved :: GNU General Public License v3 (GPLv3)',
        'Natural Language :: English',
        'Topic :: Scientific/Engineering :: Mathematics',
        'Topic :: Security',
        'Topic :: Security :: Cryptography',
        'Intended Audience :: Science/Research',
        'Programming Language :: Python :: 3',
        'Programming Language :: Python :: 3.3',
        'Programming Language :: Python :: 3.4',
        'Programming Language :: Python :: 3.5',
    ],
    keywords="cryptography encryption homomorphic",
    packages=find_packages(exclude=['tests*']),
<<<<<<< HEAD
    entry_points={
        'console_scripts': [
            'pheutil = phe.command_line:cli [CLI]'
        ],
    },
    extras_require={
        'CLI': ['click']
    },
    tests_require=['numpy', 'click'],
=======
    install_requires=['gmpy2'],
    tests_require=['numpy'],
>>>>>>> 563c9a47
    test_suite="phe.tests"
)<|MERGE_RESOLUTION|>--- conflicted
+++ resolved
@@ -50,7 +50,6 @@
     ],
     keywords="cryptography encryption homomorphic",
     packages=find_packages(exclude=['tests*']),
-<<<<<<< HEAD
     entry_points={
         'console_scripts': [
             'pheutil = phe.command_line:cli [CLI]'
@@ -59,10 +58,7 @@
     extras_require={
         'CLI': ['click']
     },
+    install_requires=['gmpy2'],
     tests_require=['numpy', 'click'],
-=======
-    install_requires=['gmpy2'],
-    tests_require=['numpy'],
->>>>>>> 563c9a47
     test_suite="phe.tests"
 )